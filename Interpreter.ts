--- conflicted
+++ resolved
@@ -210,32 +210,17 @@
 
         let matches: string[] = [];
         let entityObj = entity.object;
-<<<<<<< HEAD
-
         let locations: Parser.Location[] = [];
 
-=======
-        let locations: Parser.Location[] = [];
->>>>>>> 6be8269a
         while (entityObj.form == undefined) {
             if (entityObj.location != null) {
                 locations.push(entityObj.location);
             }
             entityObj = entityObj.object;
-<<<<<<< HEAD
-            if(entity.object.location != null) {
-                 //do stuff recursive
-                 console.log("I am the problem");
-            }
-        }
-
-        //search for the mentioned object in the world
-=======
         }
 
         //let entityObj = entity.object.location ? entity.object.object : entity.object;
 
->>>>>>> 6be8269a
         worldObjects.forEach((key, worldObj) => {
 
             let isMatch: boolean = true;
@@ -250,18 +235,13 @@
                 isMatch = false;
             }
 
-<<<<<<< HEAD
             // not the same color
-=======
->>>>>>> 6be8269a
             if (isMatch && !strComp(entityObj.color, worldObj.obj.color)) {
                 isMatch = false;
             }
 
-<<<<<<< HEAD
+
             // not the same size
-=======
->>>>>>> 6be8269a
             if (isMatch && !strComp(entityObj.size, worldObj.obj.size)) {
                 isMatch = false;
             }
@@ -361,14 +341,6 @@
             if (relativeObject.form == "box" && relation != "inside")
                 return false;
             if (relativeObject.form != "box" && relation != "ontop")
-<<<<<<< HEAD
-=======
-                return false;
-            // Boxes cannot contain pyramids, planks or boxes of the same size.
-            if (mainObject.form == "box" &&
-                (relativeObject.form == "pyramid" || relativeObject.form == "plank" || relativeObject.form == "box") &&
-                mainObject.size == relativeObject.size)
->>>>>>> 6be8269a
                 return false;
             // Small boxes cannot be supported by small bricks or pyramids.
             if (mainObject.size == "small" && relativeObject.size == "small" && mainObject.form == "box" &&
@@ -379,7 +351,6 @@
                 relativeObject.size == "large" && relativeObject.form == "box")
                 return false;
         }
-<<<<<<< HEAD
         if (relation == "inside") {
           // Boxes cannot contain pyramids, planks or boxes of the same size.
           if (mainObject.form == "box" &&
@@ -387,10 +358,6 @@
               mainObject.size == relativeObject.size)
               return false;
           }
-
-=======
-        //throw "True";
->>>>>>> 6be8269a
         return true;
     }
 
