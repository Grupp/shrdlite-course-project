///<reference path="World.ts"/>
///<reference path="Parser.ts"/>
///<reference path="lib/collections.ts"/>

/**
* Interpreter module
*
* The goal of the Interpreter module is to interpret a sentence
* written by the user in the context of the current world state. In
* particular, it must figure out which objects in the world,
* i.e. which elements in the `objects` field of WorldState, correspond
* to the ones referred to in the sentence.
*
* Moreover, it has to derive what the intended goal state is and
* return it as a logical formula described in terms of literals, where
* each literal represents a relation among objects that should
* hold. For example, assuming a world state where "a" is a ball and
* "b" is a table, the command "put the ball on the table" can be
* interpreted as the literal ontop(a,b). More complex goals can be
* written using conjunctions and disjunctions of these literals.
*
* In general, the module can take a list of possible parses and return
* a list of possible interpretations, but the code to handle this has
* already been written for you. The only part you need to implement is
* the core interpretation function, namely `interpretCommand`, which produces a
* single interpretation for a single command.
*/
module Interpreter {

    //////////////////////////////////////////////////////////////////////
    // exported functions, classes and interfaces/types

    /**
    Top-level function for the Interpreter. It calls `interpretCommand` for each possible parse of the command. No need to change this one.
    * @param parses List of parses produced by the Parser.
    * @param currentState The current state of the world.
    * @returns Augments ParseResult with a list of interpretations. Each interpretation is represented by a list of Literals.
    */
<<<<<<< HEAD
    export function interpret(parses: Parser.ParseResult[], currentState: WorldState): InterpretationResult[] {
        var errors: Error[] = [];
        var interpretations: InterpretationResult[] = [];
=======
    export function interpret(parses : Parser.ParseResult[], currentState : WorldState) : InterpretationResult[] {
        var errors : Error[] = [];
        var interpretations : InterpretationResult[] = [];
>>>>>>> ba6d4ec5
        parses.forEach((parseresult) => {
            try {
                var result: InterpretationResult = <InterpretationResult>parseresult;
                var intp = interpretCommand(result.parse, currentState);
                if (intp != null) { }

                result.interpretation = interpretCommand(result.parse, currentState);
                interpretations.push(result);
            } catch (err) {
                errors.push(err);
            }
        });
        if (interpretations.length) {
            return interpretations;
        } else {
            // only throw the first error found
            throw errors[0];
        }
    }

    export interface InterpretationResult extends Parser.ParseResult {
        interpretation: DNFFormula;
    }

    export type DNFFormula = Conjunction[];
    type Conjunction = Literal[];

    /**
    * A Literal represents a relation that is intended to
    * hold among some objects.
    */
    export interface Literal {
        /** Whether this literal asserts the relation should hold
         * (true polarity) or not (false polarity). For example, we
         * can specify that "a" should *not* be on top of "b" by the
         * literal {polarity: false, relation: "ontop", args:
         * ["a","b"]}.
         */
<<<<<<< HEAD
        polarity: boolean;
        /** The name of the relation in question. */
        relation: string;
        /** The arguments to the relation. Usually these will be either objects 
         * or special strings such as "floor" or "floor-N" (where N is a column) */
        args: string[];
=======
        polarity : boolean;
        /** The name of the relation in question. */
        relation : string;
        /** The arguments to the relation. Usually these will be either objects
         * or special strings such as "floor" or "floor-N" (where N is a column) */
        args : string[];
>>>>>>> ba6d4ec5
    }

    export function stringify(result: InterpretationResult): string {
        return result.interpretation.map((literals) => {
            return literals.map((lit) => stringifyLiteral(lit)).join(" & ");
            // return literals.map(stringifyLiteral).join(" & ");
        }).join(" | ");
    }

    export function stringifyLiteral(lit: Literal): string {
        return (lit.polarity ? "" : "-") + lit.relation + "(" + lit.args.join(",") + ")";
    }

    //////////////////////////////////////////////////////////////////////
    // private functions
    /**
     * Interprets the command parsed from the parser and returns a DNFFormula of what actions should be made. 
     * Throws exception if no valid interpretation if found.
     * @param cmd The actual command. Note that it is *not* a string, but rather an object of type `Command` (as it has been parsed by the parser).
     * @param state The current state of the world. Useful to look up objects in the world.
     * @returns A list of list of Literal, representing a formula in disjunctive normal form (disjunction of conjunctions). See the dummy interpetation returned in the code for an example, which means ontop(a,floor) AND holding(b).
     * @throws An error when no valid interpretations can be found
     */
    function interpretCommand(cmd: Parser.Command, state: WorldState): DNFFormula {
        let worldObjs = new collections.Dictionary<string, WorldObject>();

        let emptyColumns = 0;
        for (var i = 0; i < state.stacks.length; i++) {
            var stack = state.stacks[i];
            if (stack.length == 0)
                emptyColumns += 1;
            else
                for (var j = 0; j < stack.length; j++) {
                    var obj = stack[j];
                    worldObjs.setValue(obj, new WorldObject(state.objects[obj], i, j, obj));
                }
        }
        worldObjs.setValue("floor", new WorldObject({ "form": "floor", "size": "null", "color": "null" }, emptyColumns, -1, "floor"));


        let interpretation: DNFFormula = [];
        let actionObjects: string[];
        let targetObjects: string[];

        switch (cmd.command) {
            case 'take':
                actionObjects = findMatchingObjects(cmd.entity, worldObjs, true);
                actionObjects.forEach(obj => {
                    interpretation.push([{ polarity: true, relation: "holding", args: [obj] }])
                });
                return interpretation;
            case 'put':
                if (!state.holding) throw "Arm is holding nothing";
                let holding: WorldObject = new WorldObject(state.objects[state.holding], -1, -1, state.holding);
                targetObjects = findMatchingObjects(cmd.location.entity, worldObjs, false);
                targetObjects.forEach(tObj => {
                    if (state.holding != tObj && obeyLaws(holding, worldObjs.getValue(tObj), cmd.location.relation)) {
                        interpretation.push([{ polarity: true, relation: cmd.location.relation, args: [state.holding, tObj] }])
                    }
                });
                break;
            case 'move':
                actionObjects = findMatchingObjects(cmd.entity, worldObjs, true);
                targetObjects = findMatchingObjects(cmd.location.entity, worldObjs, false);
                actionObjects.forEach(aObj => {
                    targetObjects.forEach(tObj => {
                        if (aObj != tObj && obeyLaws(worldObjs.getValue(aObj), worldObjs.getValue(tObj), cmd.location.relation)) {
                            interpretation.push([{ polarity: true, relation: cmd.location.relation, args: [aObj, tObj] }])
                        }
                    });
                });
                break;
            default:

                throw "Not implemented.";
        }

        if (interpretation.length == 0)
            throw "No interpetation!";

        return interpretation;
    }

<<<<<<< HEAD
    /**
     * WorldObject
     */
    class WorldObject {
        constructor(public obj: ObjectDefinition,
            public column: number,
            public row: number,
            private key: string) { }

        public toString = (): string => {
            return this.key;
        }
    }

    function findMatchingObjects(
        entity: Parser.Entity,
        worldObjects: collections.Dictionary<string, WorldObject>,
        action: boolean
    ): string[] {

        let matches: string[] = [];
        let entityObj = entity.object.location ? entity.object.object : entity.object;
        let hasRelations: boolean = entity.object.location != null;

        if (entityObj.form == "floor") {
            return ["floor"];
        }

        worldObjects.forEach((key, worldObj) => {
            //
            let isMatch: boolean = true;
            // Cannot pickup floor
            if (action && key == "floor") {
                isMatch = false;
            }

            if (isMatch && entityObj.form != "anyform" && !strComp(entityObj.form, worldObj.obj.form)) {
                isMatch = false;
            }
            if (isMatch && !strComp(entityObj.color, worldObj.obj.color)) {
                isMatch = false;
            }
            if (isMatch && !strComp(entityObj.size, worldObj.obj.size)) {
                isMatch = false;
            }

            if (hasRelations && isMatch) {
                let relativeObjs =
                    findMatchingObjects(entity.object.location.entity, worldObjects, false);
                let obeys: boolean = false;
                relativeObjs.forEach(relativeObj => {
                    if (obeyRelation(worldObj, worldObjects.getValue(relativeObj), entity.object.location.relation))
                        obeys = true;
                });
                isMatch = obeys;
            }

            if (isMatch) {
                matches.push(key);
            }
        });
        return matches;
    }

    function obeyRelation(
        mainObject: WorldObject,
        relativeObject: WorldObject,
        relation: string
    ): boolean {

        if (relativeObject.obj.form == "floor") {
            if (relation != "ontop" || mainObject.row != 0)
                return false;
            return true;
        }

        switch (relation) {
            case "leftof":
                if (!(mainObject.column < relativeObject.column)) {
                    return false; //mainObject is not left of relativeObject
                }
                break;
            case "rightof":
                if (!(mainObject.column > relativeObject.column)) {
                    return false; //mainObject is not right of relativeObject
                }
                break;
            case "inside":
            case "ontop":
                if (!(mainObject.column == relativeObject.column && mainObject.row == relativeObject.row + 1)) {
                    return false;
                }
                break;
            case "under":
                if (!(mainObject.column == relativeObject.column && mainObject.row < relativeObject.row)) {
                    return false;
                }
                break;
            case "beside":
                if (!(Math.abs(mainObject.column - relativeObject.column) == 1)) {
                    return false;
                }
                break;
            case "above":
                if (!(mainObject.column == relativeObject.column && mainObject.row > relativeObject.row)) {
                    return false;
                }
                break;
            default:
                break;
        }
        return true;
    }

    function obeyLaws(
        mainObject: WorldObject,
        relativeObject: WorldObject,
        relation: string
    ): boolean {
        if (relation == "ontop" || relation == "inside") {
            // The floor can support at most N objects (beside each other).
            if(relativeObject.obj.form == "floor" && relativeObject.column <= 0) // floor's column number are the number of free columns
                return false;
            // Small objects cannot support large objects.
            if (mainObject.obj.size == "large" && relativeObject.obj.size == "small")
                return false;
            // Balls cannot support anything.
            if (relativeObject.obj.form == "ball")
                return false;
            // Balls must be in boxes or on the floor, otherwise they roll away.
            if (mainObject.obj.form == "ball" &&
                relativeObject.obj.form != "box" &&
                relativeObject.obj.form != "floor")
                return false;
            // Objects are “inside” boxes, but “ontop” of other objects.
            if (relativeObject.obj.form == "box" && relation != "inside")
                return false;
            if (relativeObject.obj.form != "box" && relation != "ontop")
                return false;
            // Boxes cannot contain pyramids, planks or boxes of the same size.
            if (mainObject.obj.form == "box" &&
                (relativeObject.obj.form == "pyramid" || relativeObject.obj.form == "plank" || relativeObject.obj.form == "box") &&
                mainObject.obj.size == relativeObject.obj.size)
                return false;
            // Small boxes cannot be supported by small bricks or pyramids.
            if (mainObject.obj.size == "small" && relativeObject.obj.size == "small" && mainObject.obj.form == "box" &&
                (relativeObject.obj.form == "brick" || relativeObject.obj.form == "pyramid" || relativeObject.obj.form == "box"))
                return false;
            // Large boxes cannot be supported by large pyramids.
            if (mainObject.obj.size == "large" && mainObject.obj.form == "box" &&
                relativeObject.obj.size == "large" && relativeObject.obj.form == "box")
                return false;
        }
        return true;
    }

    function strComp(a: string, b: string) {
        return a == null || b == null || a.localeCompare(b) == 0;
    }
}
=======
}
>>>>>>> ba6d4ec5
<|MERGE_RESOLUTION|>--- conflicted
+++ resolved
@@ -36,15 +36,9 @@
     * @param currentState The current state of the world.
     * @returns Augments ParseResult with a list of interpretations. Each interpretation is represented by a list of Literals.
     */
-<<<<<<< HEAD
-    export function interpret(parses: Parser.ParseResult[], currentState: WorldState): InterpretationResult[] {
-        var errors: Error[] = [];
-        var interpretations: InterpretationResult[] = [];
-=======
     export function interpret(parses : Parser.ParseResult[], currentState : WorldState) : InterpretationResult[] {
         var errors : Error[] = [];
         var interpretations : InterpretationResult[] = [];
->>>>>>> ba6d4ec5
         parses.forEach((parseresult) => {
             try {
                 var result: InterpretationResult = <InterpretationResult>parseresult;
@@ -83,21 +77,12 @@
          * literal {polarity: false, relation: "ontop", args:
          * ["a","b"]}.
          */
-<<<<<<< HEAD
-        polarity: boolean;
-        /** The name of the relation in question. */
-        relation: string;
-        /** The arguments to the relation. Usually these will be either objects 
-         * or special strings such as "floor" or "floor-N" (where N is a column) */
-        args: string[];
-=======
         polarity : boolean;
         /** The name of the relation in question. */
         relation : string;
         /** The arguments to the relation. Usually these will be either objects
          * or special strings such as "floor" or "floor-N" (where N is a column) */
         args : string[];
->>>>>>> ba6d4ec5
     }
 
     export function stringify(result: InterpretationResult): string {
@@ -114,7 +99,7 @@
     //////////////////////////////////////////////////////////////////////
     // private functions
     /**
-     * Interprets the command parsed from the parser and returns a DNFFormula of what actions should be made. 
+     * Interprets the command parsed from the parser and returns a DNFFormula of what actions should be made.
      * Throws exception if no valid interpretation if found.
      * @param cmd The actual command. Note that it is *not* a string, but rather an object of type `Command` (as it has been parsed by the parser).
      * @param state The current state of the world. Useful to look up objects in the world.
@@ -181,7 +166,6 @@
         return interpretation;
     }
 
-<<<<<<< HEAD
     /**
      * WorldObject
      */
@@ -341,7 +325,4 @@
     function strComp(a: string, b: string) {
         return a == null || b == null || a.localeCompare(b) == 0;
     }
-}
-=======
-}
->>>>>>> ba6d4ec5
+}