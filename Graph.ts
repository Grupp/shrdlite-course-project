--- conflicted
+++ resolved
@@ -56,6 +56,7 @@
     timeout: number
 ): SearchResult<Node> {
     
+    timeout *= 1000;
     let time: Date = new Date();
     let startTime: number = time.getTime();
     
@@ -64,46 +65,53 @@
         cost: 0
     };
 
-    let openSet: collections.PriorityQueue<Node> = new collections.PriorityQueue<Node>((a, b) => {
-        let fa: number = fScores.containsKey(a) ? fScores.getValue(a) : Infinity;
-        let fb: number = fScores.containsKey(b) ? fScores.getValue(b) : Infinity;
-        if (fa < fb) return 1;
-        if (fa === fb) return 0;
-        else return -1;
-    });
-    openSet.enqueue(start);
-
-    let closedSet: collections.Set<Node> = new collections.Set<Node>();
-
     let gScores: collections.Dictionary<Node, number> = new collections.Dictionary<Node, number>();
     gScores.setValue(start, 0);
     let fScores: collections.Dictionary<Node, number> = new collections.Dictionary<Node, number>();
     fScores.setValue(start, heuristics(start));
     let cameFrom: collections.Dictionary<Node, Node> = new collections.Dictionary<Node, Node>();
 
+    let openSet: collections.Heap<Node> = new collections.Heap<Node>((a, b) => {
+        let fa: number = fScores.getValue(a);
+        let fb: number = fScores.getValue(b);
+        fa = fa != undefined ? fa : Infinity;
+        fb = fb != undefined ? fb : Infinity;
+        if (fa < fb) return -1;
+        if (fa === fb) return 0;
+        else return 1;
+    });
+    openSet.add(start);
+
+    let closedSet: collections.Set<Node> = new collections.Set<Node>();
+    
+    let i:number = 0;
     let current: Node;
-    while (!openSet.isEmpty() && startTime + timeout > time.getTime()) {
-        current = openSet.dequeue();
+    while (!openSet.isEmpty()) {
+        current = openSet.removeRoot();
                 
         if (goal(current)) {
             result.path = backtrack(cameFrom, current, start);
             result.cost = gScores.getValue(current);
+            console.log(i);
             return result;
         }
 
         closedSet.add(current);
         
         for (let edge of graph.outgoingEdges(current)) {
-            if(startTime + timeout > time.getTime()) break;
+            if (startTime + timeout < time.getTime()) return result;
             if (closedSet.contains(edge.to)) continue;
 
-            let tempgScore: number = gScores.containsKey(current) ?  gScores.getValue(current) + edge.cost : Infinity;
-            if (!openSet.contains(edge.to)) openSet.enqueue(edge.to)
-            else if (tempgScore >= gScores.getValue(edge.to)) continue;
-
+            let tempGScore: number = gScores.getValue(current)
+            tempGScore = tempGScore != undefined ? tempGScore + edge.cost : Infinity;
+            let theGScore = gScores.getValue(edge.to);
+            if (openSet.contains(edge.to) && (theGScore == undefined || tempGScore >= theGScore)) continue;
+                        
             cameFrom.setValue(edge.to, current);
-            gScores.setValue(edge.to, tempgScore);
-            fScores.setValue(edge.to, tempgScore + heuristics(edge.to));
+            gScores.setValue(edge.to, tempGScore);
+            fScores.setValue(edge.to, tempGScore + heuristics(edge.to));
+            openSet.add(edge.to);
+            i += 1;
         }
     }
 
@@ -126,100 +134,4 @@
     }
 
     return path;
-}
-
-<<<<<<< HEAD
-
-//////////////////////////////////////////////////////////////////////
-// here is an example graph
-
-interface Coordinate {
-    x: number;
-    y: number;
-}
-
-
-class GridNode {
-    constructor(
-        public pos: Coordinate
-    ) { }
-
-    add(delta: Coordinate): GridNode {
-        return new GridNode({
-            x: this.pos.x + delta.x,
-            y: this.pos.y + delta.y
-        });
-    }
-
-    compareTo(other: GridNode): number {
-        return (this.pos.x - other.pos.x) || (this.pos.y - other.pos.y);
-    }
-
-    toString(): string {
-        return "(" + this.pos.x + "," + this.pos.y + ")";
-    }
-}
-
-/** Example Graph. */
-class GridGraph implements Graph<GridNode> {
-    private walls: collections.Set<GridNode>;
-
-    constructor(
-        public size: Coordinate,
-        obstacles: Coordinate[]
-    ) {
-        this.walls = new collections.Set<GridNode>();
-        for (var pos of obstacles) {
-            this.walls.add(new GridNode(pos));
-        }
-        for (var x = -1; x <= size.x; x++) {
-            this.walls.add(new GridNode({ x: x, y: -1 }));
-            this.walls.add(new GridNode({ x: x, y: size.y }));
-        }
-        for (var y = -1; y <= size.y; y++) {
-            this.walls.add(new GridNode({ x: -1, y: y }));
-            this.walls.add(new GridNode({ x: size.x, y: y }));
-        }
-    }
-
-    outgoingEdges(node: GridNode): Edge<GridNode>[] {
-        var outgoing: Edge<GridNode>[] = [];
-        for (var dx = -1; dx <= 1; dx++) {
-            for (var dy = -1; dy <= 1; dy++) {
-                if (!(dx == 0 && dy == 0)) {
-                    var next = node.add({ x: dx, y: dy });
-                    if (!this.walls.contains(next)) {
-                        outgoing.push({
-                            from: node,
-                            to: next,
-                            cost: Math.sqrt(dx * dx + dy * dy)
-                        });
-                    }
-                }
-            }
-        }
-        return outgoing;
-    }
-
-    compareNodes(a: GridNode, b: GridNode): number {
-        return a.compareTo(b);
-    }
-
-    toString(): string {
-        var borderRow = "+" + new Array(this.size.x + 1).join("--+");
-        var betweenRow = "+" + new Array(this.size.x + 1).join("  +");
-        var str = "\n" + borderRow + "\n";
-        for (var y = this.size.y - 1; y >= 0; y--) {
-            str += "|";
-            for (var x = 0; x < this.size.x; x++) {
-                str += this.walls.contains(new GridNode({ x: x, y: y })) ? "## " : "   ";
-            }
-            str += "|\n";
-            if (y > 0) str += betweenRow + "\n";
-        }
-        str += borderRow + "\n";
-        return str;
-    }
-}
-=======
->>>>>>> 0057a9c1
+}